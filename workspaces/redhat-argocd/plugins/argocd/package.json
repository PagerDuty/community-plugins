--- conflicted
+++ resolved
@@ -57,23 +57,13 @@
     "react-router-dom": "^6.3.0"
   },
   "devDependencies": {
-<<<<<<< HEAD
-    "@backstage/cli": "0.26.11",
-    "@backstage/config": "1.2.0",
-    "@backstage/core-app-api": "1.14.1",
-    "@backstage/dev-utils": "1.0.36",
-    "@backstage/test-utils": "1.5.9",
-    "@janus-idp/cli": "1.13.1",
-    "@playwright/test": "1.45.3",
-=======
     "@backstage/cli": "^0.27.0",
     "@backstage/config": "^1.2.0",
     "@backstage/core-app-api": "^1.14.2",
     "@backstage/dev-utils": "^1.0.37",
     "@backstage/test-utils": "^1.5.10",
-    "@janus-idp/cli": "1.13.0",
+    "@janus-idp/cli": "1.13.1",
     "@playwright/test": "1.46.1",
->>>>>>> 56efde44
     "@redhat-developer/red-hat-developer-hub-theme": "0.0.54",
     "@testing-library/jest-dom": "6.4.8",
     "@testing-library/react": "14.3.1",
